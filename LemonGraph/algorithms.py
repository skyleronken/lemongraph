from collections import deque

# source/target must be LemonGraph.Node objects from the same graph
# if cost_cb is supplied:
#   it must be a callable and will be passed the edge being traversed
#   it must return a number that will be interpreted as edge weight/cost
# else cost_field may be supplied to pull edge weight/cost from a named edge property, defaulting to cost_default
# in all cases, the calculated edge weight/cost must be a non-negative number (floating point is fine)
<<<<<<< HEAD
def shortest_path(source, target, directed=False, cost_field=None, cost_default=None, cost_cb=None):
    if target.ID is source.ID:
=======
def shortest_path(source, target, directed=False, cost_field=None, cost_default=1, cost_cb=None):
    if target.ID == source.ID:
>>>>>>> f7363c6f
        return 0, (source,)

    if cost_cb is None:
        if cost_field is None:
            cost_cb = lambda edge: cost_default
        else:
            cost_cb = lambda edge: edge.get(cost_field, cost_default)

    helper = _shortest_path_helper_directed if directed else _shortest_path_helper_undirected

    chain = deque([source])
    seen = deque([source.ID])
    state = deque([helper(source, seen, cost_cb, 0)])

    ret = None
    lowest = None
    while True:
        try:
            edge, node, cost = next(state[-1])
            if node.ID == target.ID:
                if lowest is None or cost < lowest:
                    ret = tuple(chain) + (edge, node)
                    lowest = cost
            elif lowest is None or cost < lowest:
                chain.extend((edge, node))
                seen.extend((edge.ID, node.ID))
                state.append(helper(node, seen, cost_cb, cost))
        except StopIteration:
            state.pop()
            if not state:
                return ret
            chain.pop()
            chain.pop()
            seen.pop()
            seen.pop()

def _shortest_path_helper_directed(node, seen, cost_cb, cost):
    for edge in node.iterlinks(filterIDs=seen, dir='out'):
        delta = cost_cb(edge)
        cost1 = cost + delta
        if cost1 < cost:
            raise ValueError(delta)
        yield edge, edge.tgt, cost1

def _shortest_path_helper_undirected(node, seen, cost_cb, cost):
    for edge in node.iterlinks(filterIDs=seen, dir='out'):
        delta = cost_cb(edge)
        cost1 = cost + delta
        if cost1 < cost:
            raise ValueError(delta)
        yield edge, edge.tgt, cost1
    for edge in node.iterlinks(filterIDs=seen, dir='in'):
        delta = cost_cb(edge)
        cost1 = cost + delta
        if cost1 < cost:
            raise ValueError(delta)
        yield edge, edge.src, cost1<|MERGE_RESOLUTION|>--- conflicted
+++ resolved
@@ -6,13 +6,8 @@
 #   it must return a number that will be interpreted as edge weight/cost
 # else cost_field may be supplied to pull edge weight/cost from a named edge property, defaulting to cost_default
 # in all cases, the calculated edge weight/cost must be a non-negative number (floating point is fine)
-<<<<<<< HEAD
 def shortest_path(source, target, directed=False, cost_field=None, cost_default=None, cost_cb=None):
-    if target.ID is source.ID:
-=======
-def shortest_path(source, target, directed=False, cost_field=None, cost_default=1, cost_cb=None):
     if target.ID == source.ID:
->>>>>>> f7363c6f
         return 0, (source,)
 
     if cost_cb is None:
